--- conflicted
+++ resolved
@@ -4,6 +4,7 @@
 import importlib
 import inspect
 import sys
+import struct
 from knimetable import KnimeTable
 from knimetable import IntColumn
 from knimetable import Column
@@ -230,14 +231,10 @@
                         else:           
                             for byteIdx in range(0,cell.Value(cellIdx).ValueLength()):
                                 byteVals.append(cell.Value(cellIdx).Value(byteIdx))
-                            cellVals.append(bytes(byteVals)) 
+                            cellVals.append(bytes(struct.pack("b"*len(byteVals),*byteVals))) 
                #     print("Flatbuffers -> Python: (BYTES LIST Column) Cell.Type():", type(byteVals))
-               #     print("Flatbuffers -> Python: (BYTES LIST Column) Cell", byteVals)
-<<<<<<< HEAD
-                            cellVals.append(bytearray(byteVals))            
-=======
-                                   
->>>>>>> 95c8b286
+               #     print("Flatbuffers -> Python: (BYTES LIST Column) Cell", byteVals)      
+
                     colVals.append(cellVals)
              
             table.add_column(colNames[j], colVals)
@@ -257,9 +254,8 @@
                     for cellIdx in range(0, cell.ValueLength()):
                         byteVals = []           
                         for byteIdx in range(0,cell.Value(cellIdx).ValueLength()):
-                            byteVals.append(bytes(cell.Value(cellIdx).Value(byteIdx)))
-                        print('Adding bytes to cell: ' + str(byteVals))
-                        cellVals.add(bytes(byteVals))
+                            byteVals.append(cell.Value(cellIdx).Value(byteIdx))
+                        cellVals.add(bytes(struct.pack("b"*len(byteVals),*byteVals)))
                         if cell.KeepDummy():
                             cellVals.add(None)
                     
@@ -1005,7 +1001,7 @@
                     bytesOffsets.append(get_empty_ByteCell(builder))
                     missing.append(True)
                 else:
-                    cell = bytes(col[idx])
+                    cell = bytearray(col[idx])
                     bytesOffsets.append(get_ByteCell(builder, cell))
                     missing.append(False)
                     print("Python->Flatbuffers: (Bytes) cell:", cell)
